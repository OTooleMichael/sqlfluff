--- conflicted
+++ resolved
@@ -13,11 +13,8 @@
 ### Changed
 
 - Added dbt 0.20.* to the default test suite.
-<<<<<<< HEAD
+- Handle newlines in rule list configuration in .sqlfluff [#1215](https://github.com/sqlfluff/sqlfluff/issues/1215)
 - Fix looping interaction between L008 and L030 [#1207](https://github.com/sqlfluff/sqlfluff/issues/1207)
-=======
-- Handle newlines in rule list configuration in .sqlfluff [#1215](https://github.com/sqlfluff/sqlfluff/issues/1215)
->>>>>>> 4e9b07fc
 
 ## [0.6.1] - 2021-07-16
 ### Added
