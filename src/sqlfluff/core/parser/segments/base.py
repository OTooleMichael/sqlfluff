"""Base segment definitions.

Here we define:
- BaseSegment. This is the root class for all segments, and is
  designed to hold other subsegments.
- UnparsableSegment. A special wrapper to indicate that the parse
  function failed on this block of segments and to prevent further
  analysis.
"""

from copy import deepcopy
from dataclasses import replace
from io import StringIO
from typing import Any, Callable, Optional, List, Tuple, NamedTuple, Iterator, cast
import logging

from tqdm import tqdm

from sqlfluff.core.cached_property import cached_property
from sqlfluff.core.config import progress_bar_configuration
from sqlfluff.core.string_helpers import (
    frame_msg,
    curtail_string,
)

from sqlfluff.core.parser.context import RootParseContext
from sqlfluff.core.parser.match_result import MatchResult
from sqlfluff.core.parser.match_logging import parse_match_logging
from sqlfluff.core.parser.match_wrapper import match_wrapper
from sqlfluff.core.parser.helpers import (
    check_still_complete,
    trim_non_code_segments,
)
from sqlfluff.core.parser.matchable import Matchable
from sqlfluff.core.parser.markers import PositionMarker
from sqlfluff.core.parser.context import ParseContext

# Instantiate the linter logger (only for use in methods involved with fixing.)
linter_logger = logging.getLogger("sqlfluff.linter")


class FixPatch(NamedTuple):
    """An edit patch for a templated file."""

    templated_slice: slice
    fixed_raw: str
    # The patch category, functions mostly for debugging and explanation
    # than for function. It allows traceability of *why* this patch was
    # generated. It has no siginificance for processing.
    patch_category: str


class BaseSegment:
    """The base segment element.

    This defines the base element which drives both Lexing, Parsing and Linting.
    A large chunk of the logic which defines those three operations are centered
    here. Much of what is defined in the BaseSegment is also used by its many
    subclasses rather than directly here.

    For clarity, the `BaseSegment` is mostly centered around a segment which contains
    other subsegments. For segments which don't have *children*, refer to the
    `RawSegment` class (which still inherits from this one).

    Segments are used both as instances to hold chunks of text, but also as classes
    themselves where they function a lot like grammars, and return instances of
    themselves when they match. The many classmethods in this class are usually to serve
    their purpose as a matcher.
    """

    # `type` should be the *category* of this kind of segment
    type = "base"
    parse_grammar: Optional[Matchable] = None
    # We define the type here but no value. Subclasses must provide a value.
    match_grammar: Matchable
    comment_separate = False
    optional = False  # NB: See the sequence grammar for details
    _name: Optional[str] = None
    is_meta = False
    # Are we able to have non-code at the start or end?
    can_start_end_non_code = False
    # Can we allow it to be empty? Usually used in combination
    # with the can_start_end_non_code.
    allow_empty = False
    # What other kwargs need to be copied when applying fixes.
    additional_kwargs: List[str] = []
<<<<<<< HEAD
    # This typing isnt really true as we set the pos_marker to None in places
    pos_marker: PositionMarker
=======
    pos_marker: Optional[PositionMarker]
>>>>>>> 5686f9e6

    def __init__(
        self,
        segments,
<<<<<<< HEAD
        pos_marker: PositionMarker = None,
=======
        pos_marker: Optional[PositionMarker] = None,
>>>>>>> 5686f9e6
        name: Optional[str] = None,
    ):
        # A cache variable for expandable
        self._is_expandable: Optional[bool] = None
        # Surrogate name option.
        self._surrogate_name = name

        if len(segments) == 0:  # pragma: no cover
            raise RuntimeError(
                "Setting {} with a zero length segment set. This shouldn't "
                "happen.".format(self.__class__)
            )

        if hasattr(segments, "matched_segments"):  # pragma: no cover TODO?
            # Safely extract segments from a match
            self.segments = segments.matched_segments
        elif isinstance(segments, tuple):
            self.segments = segments
        elif isinstance(segments, list):
            self.segments = tuple(segments)
        else:  # pragma: no cover
            raise TypeError(f"Unexpected type passed to BaseSegment: {type(segments)}")

        if not pos_marker:
            # If no pos given, it's the pos of the first segment.
            if isinstance(segments, (tuple, list)):
                if all(hasattr(seg.pos_marker, "source_slice") for seg in segments):
                    pos_marker = PositionMarker.from_child_markers(
                        *(seg.pos_marker for seg in segments)
                    )
            else:  # pragma: no cover
                raise TypeError(
                    f"Unexpected type passed to BaseSegment: {type(segments)}"
                )

        # TODO static typing is off for this var throughout the code base
        self.pos_marker = cast(PositionMarker, pos_marker)

        self._recalculate_caches()

    def __setattr__(self, key, value):

        try:
            if key == "segments":
                self._recalculate_caches()

        except (AttributeError, KeyError):  # pragma: no cover
            pass

        super().__setattr__(key, value)

    def __eq__(self, other):
        # NB: this should also work for RawSegment
        return (
            # Same class NAME. (could be constructed elsewhere)
            self.__class__.__name__ == other.__class__.__name__
            and (self.raw == other.raw)
            # Both must have a non-null position marker to compare.
            and self.pos_marker
            and other.pos_marker
            # We only match that the *start* is the same. This means we can
            # still effectively construct searches look for segments.
            # This is important for .apply_fixes().
            and (
                self.pos_marker.start_point_marker()
                == other.pos_marker.start_point_marker()
            )
        )

    def __hash__(self):
        return hash(
            (
                self.__class__.__name__,
                self.raw,
                self.pos_marker.source_position() if self.pos_marker else None,
            )
        )

    def __repr__(self):
        return f"<{self.__class__.__name__}: ({self.pos_marker})>"

    # ################ PRIVATE PROPERTIES

    @property
    def _comments(self):
        """Returns only the comment elements of this segment."""
        return [seg for seg in self.segments if seg.is_type("comment")]

    @property
    def _non_comments(self):  # pragma: no cover TODO?
        """Returns only the non-comment elements of this segment."""
        return [seg for seg in self.segments if not seg.is_type("comment")]

    # ################ PUBLIC PROPERTIES

    @property
    def name(self) -> str:
        """The name of this segment.

        The reason for three routes for names is that some subclasses
        might want to override the name rather than just getting
        the class name. Instances may also override this with the
        _surrogate_name.

        Name should be specific to this kind of segment, while `type`
        should be a higher level descriptor of the kind of segment.
        For example, the name of `+` is 'plus' but the type might be
        'binary_operator'.
        """
        return self._surrogate_name or self._name or self.__class__.__name__

    @property
    def is_expandable(self) -> bool:
        """Return true if it is meaningful to call `expand` on this segment.

        We need to do this recursively because even if *this* segment doesn't
        need expanding, maybe one of its children does.

        Once a segment is *not* expandable, it can never become so, which is
        why the variable is cached.
        """
        if self._is_expandable is False:
            return self._is_expandable
        elif self.parse_grammar:
            return True
        elif self.segments and any(s.is_expandable for s in self.segments):
            return True
        else:
            # Cache the variable
            self._is_expandable = False
            return False

    @cached_property
    def is_code(self) -> bool:
        """Return True if this segment contains any code."""
        return any(seg.is_code for seg in self.segments)

    @cached_property
    def is_comment(self) -> bool:  # pragma: no cover TODO?
        """Return True if this is entirely made of comments."""
        return all(seg.is_comment for seg in self.segments)

    @cached_property
    def is_whitespace(self) -> bool:
        """Return True if this segment is entirely whitespace."""
        return all(seg.is_whitespace for seg in self.segments)

    @cached_property
    def raw(self) -> str:
        """Make a string from the segments of this segment."""
        return "".join(seg.raw for seg in self.segments)

    @cached_property
    def raw_upper(self) -> str:
        """Make an uppercase string from the segments of this segment."""
        return self.raw.upper()

    @cached_property
    def matched_length(self) -> int:
        """Return the length of the segment in characters."""
        return sum(seg.matched_length for seg in self.segments)

    @cached_property
    def raw_segments(self) -> List["BaseSegment"]:
        """Returns a list of raw segments in this segment."""
        return self.get_raw_segments()

    @cached_property
    def raw_segments_upper(self) -> Optional[str]:
        """Returns the first non-whitespace subsegment of this segment."""
        for seg in self.raw_segments:
            if seg.raw_upper.strip():
                return seg.raw_upper
        return None
        # return [seg.raw_upper for seg in self.raw_segments]

    @cached_property
    def is_templated(self) -> bool:
        """Returns True if the segment includes any templated code.

        This is a simple, very efficient check that doesn't require looking up
        the RawFileSlices for the segment.

        NOTE: A segment returning a True result may still have some literal
        code as well (i.e. a mixture of literal and templated).
        """
        # We check two things:
        # * Source slice not empty: If it's empty, this means it doesn't appear
        #   in the source, e.g. because it is new code generated by a lint fix.
        #   Return False for these.
        # * Source string doesn't match raw segment contents. This can only
        #   happen if templating is involved.
        assert self.pos_marker
        return (
            self.pos_marker.source_slice.start != self.pos_marker.source_slice.stop
            and self.raw != self.pos_marker.source_str()
        )

    # ################ STATIC METHODS

    @staticmethod
    def segs_to_tuple(segs, **kwargs):  # pragma: no cover TODO?
        """Return a tuple structure from an iterable of segments."""
        return tuple(seg.to_tuple(**kwargs) for seg in segs)

    @staticmethod
    def _suffix():
        """Return any extra output required at the end when logging.

        NB Override this for specific subclasses if we want extra output.
        """
        return ""

    @classmethod
    def expand(cls, segments, parse_context):
        """Expand the list of child segments using their `parse` methods."""
        segs = ()

        # Renders progress bar only for `BaseFileSegments`.
        disable_progress_bar = (
            not issubclass(cls, BaseFileSegment)
            or progress_bar_configuration.disable_progress_bar
        )

        progressbar_segments = tqdm(
            segments,
            desc="parsing",
            miniters=30,
            leave=False,
            disable=disable_progress_bar,
        )

        for stmt in progressbar_segments:
            try:
                if not stmt.is_expandable:
                    parse_context.logger.info(
                        "[PD:%s] Skipping expansion of %s...",
                        parse_context.parse_depth,
                        stmt,
                    )
                    segs += (stmt,)
                    continue
            except Exception as err:  # pragma: no cover
                parse_context.logger.error(
                    "%s has no attribute `is_expandable`. This segment appears poorly "
                    "constructed.",
                    stmt,
                )
                raise err
            if not hasattr(stmt, "parse"):  # pragma: no cover
                raise ValueError(
                    "{} has no method `parse`. This segment appears poorly "
                    "constructed.".format(stmt)
                )
            parse_depth_msg = "Parse Depth {}. Expanding: {}: {!r}".format(
                parse_context.parse_depth,
                stmt.__class__.__name__,
                curtail_string(stmt.raw, length=40),
            )
            parse_context.logger.info(frame_msg(parse_depth_msg))
            res = stmt.parse(parse_context=parse_context)
            if isinstance(res, BaseSegment):
                segs += (res,)
            else:
                # We might get back an iterable of segments
                segs += tuple(res)

        # Basic Validation
        check_still_complete(segments, segs, ())
        return segs

    @classmethod
    def _position_segments(cls, segments, parent_pos=None):
        """Refresh positions of segments within a span.

        This does two things:
        - Assign positions to any segments without them.
        - Updates the working line_no and line_pos for all
          segments during fixing.

        New segments are assumed to be metas or insertions
        and so therefore have a zero-length position in the
        source and templated file.
        """
        # If there are no segments, there's no need to reposition.
        if not segments:
            return segments

        # Work out our starting position for working through
        if parent_pos:
            line_no = parent_pos.working_line_no
            line_pos = parent_pos.working_line_pos
        # If we don't have it, infer it from the first position
        # in this segment that does have a position.
        else:
            for fwd_seg in segments:
                if fwd_seg.pos_marker:
                    line_no = fwd_seg.pos_marker.working_line_no
                    line_pos = fwd_seg.pos_marker.working_line_pos
                    break
            else:  # pragma: no cover
                linter_logger.warning("SEG: %r, POS: %r", segments, parent_pos)
                raise ValueError("Unable to find working position.")

        # Use the index so that we can look forward
        # and backward.
        for idx, segment in enumerate(segments):
            # Fill any that don't have a position.
            if not segment.pos_marker:
                # Can we get a position from the previous?
                if idx > 0:
                    segment.pos_marker = segments[idx - 1].pos_marker.end_point_marker()
                # Can we get it from the parent?
                elif parent_pos:
                    segment.pos_marker = parent_pos.start_point_marker()
                # Search forward for a following one, if we have to?
                else:
                    for fwd_seg in segments[idx + 1 :]:
                        if fwd_seg.pos_marker:
                            segments[
                                idx
                            ].pos_marker = fwd_seg.pos_marker.start_point_marker()
                            break
                    else:  # pragma: no cover
                        raise ValueError("Unable to position new segment")

            # Update the working position.
            segment.pos_marker = segment.pos_marker.with_working_position(
                line_no,
                line_pos,
            )
            line_no, line_pos = segment.pos_marker.infer_next_position(
                segment.raw, line_no, line_pos
            )

            # If this segment has children, recurse and reposition them too.
            if segment.segments:
                segment.segments = cls._position_segments(
                    segment.segments, parent_pos=segment.pos_marker
                )

        return segments

    # ################ CLASS METHODS

    @classmethod
    def simple(cls, parse_context: ParseContext) -> Optional[List[str]]:
        """Does this matcher support an uppercase hash matching route?

        This should be true if the MATCH grammar is simple. Most more
        complicated segments will be assumed to overwrite this method
        if they wish to be considered simple.
        """
        if cls.match_grammar:
            return cls.match_grammar.simple(parse_context=parse_context)
        else:  # pragma: no cover TODO?
            # Other segments will either override this method, or aren't
            # simple.
            return None

    @classmethod
    def is_optional(cls):
        """Return True if this segment is optional.

        This is used primarily in sequence matching, where optional
        segments can be skipped.
        """
        return cls.optional

    @classmethod
    def class_is_type(cls, *seg_type):
        """Is this segment class (or its parent) of the given type."""
        # Do we match on the type of _this_ class.
        if cls.type in seg_type:
            return True
        # If not, check types of parents.
        for base_class in cls.__bases__:
            if base_class is object:
                break
            elif base_class.type in seg_type:
                return True
            elif base_class.type == "base":
                break
        return False

    @classmethod
    def structural_simplify(cls, elem):
        """Simplify the structure recursively so it serializes nicely in json/yaml."""
        if len(elem) == 0:
            return None
        elif isinstance(elem, tuple):
            # Does this look like an element?
            if len(elem) == 2 and isinstance(elem[0], str):
                # This looks like a single element, make a dict
                elem = {elem[0]: cls.structural_simplify(elem[1])}
            elif isinstance(elem[0], tuple):
                # This looks like a list of elements.
                keys = [e[0] for e in elem]
                # Any duplicate elements?
                if len(set(keys)) == len(keys):
                    # No, we can use a mapping tuple
                    elem = {e[0]: cls.structural_simplify(e[1]) for e in elem}
                else:
                    # Yes, this has to be a list :(
                    elem = [cls.structural_simplify(e) for e in elem]
        return elem

    @classmethod
    @match_wrapper(v_level=4)
    def match(
        cls, segments: Tuple["BaseSegment", ...], parse_context: ParseContext
    ) -> MatchResult:
        """Match a list of segments against this segment.

        Note: Match for segments is done in the ABSTRACT.
        When dealing with concrete then we're always in parse.
        Parse is what happens during expand.

        Matching can be done from either the raw or the segments.
        This raw function can be overridden, or a grammar defined
        on the underlying class.
        """
        # Edge case, but it's possible that we have *already matched* on
        # a previous cycle. Do should first check whether this is a case
        # of that.
        if len(segments) == 1 and isinstance(segments[0], cls):
            # This has already matched. Winner.
            parse_match_logging(
                cls.__name__,
                "_match",
                "SELF",
                parse_context=parse_context,
                v_level=3,
                symbol="+++",
            )
            return MatchResult.from_matched(segments)
        elif len(segments) > 1 and isinstance(segments[0], cls):
            parse_match_logging(
                cls.__name__,
                "_match",
                "SELF",
                parse_context=parse_context,
                v_level=3,
                symbol="+++",
            )
            # This has already matched, but only partially.
            return MatchResult((segments[0],), segments[1:])

        if cls.match_grammar:
            # Call the private method
            with parse_context.deeper_match() as ctx:
                m = cls.match_grammar.match(segments=segments, parse_context=ctx)

            # Calling unify here, allows the MatchResult class to do all the type
            # checking.
            if not isinstance(m, MatchResult):  # pragma: no cover
                raise TypeError(
                    "[PD:{} MD:{}] {}.match. Result is {}, not a MatchResult!".format(
                        parse_context.parse_depth,
                        parse_context.match_depth,
                        cls.__name__,
                        type(m),
                    )
                )
            # Once unified we can deal with it just as a MatchResult
            if m.has_match():
                return MatchResult(
                    (cls(segments=m.matched_segments),), m.unmatched_segments
                )
            else:
                return MatchResult.from_unmatched(segments)
        else:  # pragma: no cover
            raise NotImplementedError(
                f"{cls.__name__} has no match function implemented"
            )

    # ################ PRIVATE INSTANCE METHODS

    def _recalculate_caches(self):

        for key in [
            "is_code",
            "is_comment",
            "is_whitespace",
            "raw",
            "raw_upper",
            "matched_length",
            "raw_segments",
            "raw_segments_upper",
        ]:
            self.__dict__.pop(key, None)

    def _preface(self, ident, tabsize):
        """Returns the preamble to any logging."""
        padded_type = "{padding}{modifier}{type}".format(
            padding=" " * (ident * tabsize),
            modifier="[META] " if self.is_meta else "",
            type=self.get_type() + ":",
        )
        preface = "{pos:20}|{padded_type:60}  {suffix}".format(
            pos=str(self.pos_marker) if self.pos_marker else "-",
            padded_type=padded_type,
            suffix=self._suffix() or "",
        )
        # Trim unnecessary whitespace before returning
        return preface.rstrip()

    # ################ PUBLIC INSTANCE METHODS

    def get_type(self):
        """Returns the type of this segment as a string."""
        return self.type

    def is_type(self, *seg_type):
        """Is this segment (or its parent) of the given type."""
        return self.class_is_type(*seg_type)

    def get_name(self):
        """Returns the name of this segment as a string."""
        return self.name

    def is_name(self, *seg_name):
        """Is this segment of the given name."""
        return any(s == self.name for s in seg_name)

    def invalidate_caches(self):
        """Invalidate the cached properties.

        This should be called whenever the segments within this
        segment is mutated.
        """
        for seg in self.segments:
            seg.invalidate_caches()

        self._recalculate_caches()

    def get_start_point_marker(self):
        """Get a point marker at the start of this segment."""
        return self.pos_marker.start_point_marker()

    def get_end_point_marker(self):
        """Get a point marker at the end of this segment."""
        return self.pos_marker.end_point_marker()

    def get_start_loc(self):
        """Get a location tuple at the start of this segment."""
        return self.pos_marker.working_loc

    def get_end_loc(self):
        """Get a location tuple at the end of this segment."""
        return self.pos_marker.working_loc_after(
            self.raw,
        )

    def stringify(self, ident=0, tabsize=4, code_only=False):
        """Use indentation to render this segment and its children as a string."""
        buff = StringIO()
        preface = self._preface(ident=ident, tabsize=tabsize)
        buff.write(preface + "\n")
        if not code_only and self.comment_separate and len(self._comments) > 0:
            if self._comments:  # pragma: no cover TODO?
                buff.write((" " * ((ident + 1) * tabsize)) + "Comments:" + "\n")
                for seg in self._comments:
                    buff.write(
                        seg.stringify(
                            ident=ident + 2,
                            tabsize=tabsize,
                            code_only=code_only,
                        )
                    )
            if self._non_comments:  # pragma: no cover TODO?
                buff.write((" " * ((ident + 1) * tabsize)) + "Code:" + "\n")
                for seg in self._non_comments:
                    buff.write(
                        seg.stringify(
                            ident=ident + 2,
                            tabsize=tabsize,
                            code_only=code_only,
                        )
                    )
        else:
            for seg in self.segments:
                # If we're in code_only, only show the code segments, otherwise always
                # true
                if not code_only or seg.is_code:
                    buff.write(
                        seg.stringify(
                            ident=ident + 1,
                            tabsize=tabsize,
                            code_only=code_only,
                        )
                    )
        return buff.getvalue()

    def to_tuple(self, code_only=False, show_raw=False, include_meta=False):
        """Return a tuple structure from this segment."""
        # works for both base and raw

        if show_raw and not self.segments:
            result = (self.get_type(), self.raw)
        elif code_only:
            result = (
                self.get_type(),
                tuple(
                    seg.to_tuple(
                        code_only=code_only,
                        show_raw=show_raw,
                        include_meta=include_meta,
                    )
                    for seg in self.segments
                    if seg.is_code and not seg.is_meta
                ),
            )
        else:
            result = (
                self.get_type(),
                tuple(
                    seg.to_tuple(
                        code_only=code_only,
                        show_raw=show_raw,
                        include_meta=include_meta,
                    )
                    for seg in self.segments
                    if include_meta or not seg.is_meta
                ),
            )
        return result

    def as_record(self, **kwargs):
        """Return the segment as a structurally simplified record.

        This is useful for serialization to yaml or json.
        kwargs passed to to_tuple
        """
        return self.structural_simplify(self.to_tuple(**kwargs))

    def raw_list(self):  # pragma: no cover TODO?
        """Return a list of raw elements, mostly for testing or searching."""
        buff = []
        for s in self.segments:
            buff += s.raw_list()
        return buff

    def get_raw_segments(self):
        """Iterate raw segments, mostly for searching."""
        return [item for s in self.segments for item in s.raw_segments]

    def iter_segments(self, expanding=None, pass_through=False):
        """Iterate raw segments, optionally expanding some chldren."""
        for s in self.segments:
            if expanding and s.is_type(*expanding):
                yield from s.iter_segments(
                    expanding=expanding if pass_through else None
                )
            else:
                yield s

    def iter_unparsables(self):
        """Iterate through any unparsables this segment may contain."""
        for s in self.segments:
            yield from s.iter_unparsables()

    def type_set(self):
        """Return a set of the types contained, mostly for testing."""
        typs = {self.type}
        for s in self.segments:
            typs |= s.type_set()
        return typs

    def is_raw(self):
        """Return True if this segment has no children."""
        return len(self.segments) == 0

    def get_child(self, *seg_type):
        """Retrieve the first of the children of this segment with matching type."""
        for seg in self.segments:
            if seg.is_type(*seg_type):
                return seg
        return None

    def get_children(self, *seg_type):
        """Retrieve the all of the children of this segment with matching type."""
        buff = []
        for seg in self.segments:
            if seg.is_type(*seg_type):
                buff.append(seg)
        return buff

    def select_children(
        self,
        start_seg: Optional["BaseSegment"] = None,
        stop_seg: Optional["BaseSegment"] = None,
        select_if: Optional[Callable[["BaseSegment"], Any]] = None,
        loop_while: Optional[Callable[["BaseSegment"], Any]] = None,
    ):
        """Retrieve subset of children based on range and filters.

        Often useful by linter rules when generating fixes, e.g. to find
        whitespace segments between two already known segments.
        """
        start_index = self.segments.index(start_seg) if start_seg else -1
        stop_index = self.segments.index(stop_seg) if stop_seg else len(self.segments)
        buff = []
        for seg in self.segments[start_index + 1 : stop_index]:
            if loop_while and not loop_while(seg):
                break
            if not select_if or select_if(seg):
                buff.append(seg)
        return buff

    def recursive_crawl(self, *seg_type, recurse_into=True):
        """Recursively crawl for segments of a given type.

        Args:
            seg_type: :obj:`str`: one or more type of segment
                to look for.
            recurse_into: :obj:`bool`: When an element of type "seg_type" is
                found, whether to recurse into it.
        """
        # Check this segment
        if self.is_type(*seg_type):
            match = True
            yield self
        else:
            match = False
        if recurse_into or not match:
            # Recurse
            for seg in self.segments:
                yield from seg.recursive_crawl(*seg_type, recurse_into=recurse_into)

    def path_to(self, other):
        """Given a segment which is assumed within self, get the intermediate segments.

        Returns:
            :obj:`list` of segments, including the segment we're looking for.
            None if not found.

        """
        # Return self if we've found the segment.
        if self is other:
            return [self]

        # Are we in the right ballpark?
        # NB: Comparisons have a higher precedence than `not`.
        if not self.get_start_loc() <= other.get_start_loc() <= self.get_end_loc():
            return None

        # Do we have any child segments at all?
        if not self.segments:
            return None

        # Check through each of the child segments
        for seg in self.segments:
            res = seg.path_to(other)
            if res:
                return [self] + res
        return None  # pragma: no cover

    def parse(
        self,
        parse_context: ParseContext,
        parse_grammar: Optional[Matchable] = None,
    ) -> "BaseSegment":
        """Use the parse grammar to find subsegments within this segment.

        A large chunk of the logic around this can be found in the `expand` method.

        Use the parse setting in the context for testing, mostly to check how deep to
        go. True/False for yes or no, an integer allows a certain number of levels.

        Optionally, this method allows a custom parse grammar to be
        provided which will override any existing parse grammar
        on the segment.
        """
        # Clear the denylist cache so avoid missteps
        if parse_context:
            parse_context.denylist.clear()

        # the parse_depth and recurse kwargs control how deep we will recurse for
        # testing.
        if not self.segments:  # pragma: no cover TODO?
            # This means we're a root segment, just return an unmutated self
            return self

        # Check the Parse Grammar
        parse_grammar = parse_grammar or self.parse_grammar
        if parse_grammar is None:
            # No parse grammar, go straight to expansion
            parse_context.logger.debug(
                "{}.parse: no grammar. Going straight to expansion".format(
                    self.__class__.__name__
                )
            )
        else:
            # For debugging purposes. Ensure that we don't have non-code elements
            # at the start or end of the segments. They should always in the middle,
            # or in the parent expression.
            segments = self.segments
            if self.can_start_end_non_code:
                pre_nc, segments, post_nc = trim_non_code_segments(segments)
            else:
                pre_nc = ()
                post_nc = ()
                if (not segments[0].is_code) and (
                    not segments[0].is_meta
                ):  # pragma: no cover
                    raise ValueError(
                        "Segment {} starts with non code segment: {!r}.\n{!r}".format(
                            self, segments[0].raw, segments
                        )
                    )
                if (not segments[-1].is_code) and (
                    not segments[-1].is_meta
                ):  # pragma: no cover
                    raise ValueError(
                        "Segment {} ends with non code segment: {!r}.\n{!r}".format(
                            self, segments[-1].raw, segments
                        )
                    )

            # NOTE: No match_depth kwarg, because this is the start of the matching.
            with parse_context.matching_segment(self.__class__.__name__) as ctx:
                m = parse_grammar.match(segments=segments, parse_context=ctx)

            if not isinstance(m, MatchResult):  # pragma: no cover
                raise TypeError(
                    "[PD:{}] {}.match. Result is {}, not a MatchResult!".format(
                        parse_context.parse_depth, self.__class__.__name__, type(m)
                    )
                )

            # Basic Validation, that we haven't dropped anything.
            check_still_complete(segments, m.matched_segments, m.unmatched_segments)

            if m.has_match():
                if m.is_complete():
                    # Complete match, happy days!
                    self.segments = pre_nc + m.matched_segments + post_nc
                else:
                    # Incomplete match.
                    # For now this means the parsing has failed. Lets add the unmatched
                    # bit at the end as something unparsable.
                    # TODO: Do something more intelligent here.
                    self.segments = (
                        pre_nc
                        + m.matched_segments
                        + (
                            UnparsableSegment(
                                segments=m.unmatched_segments + post_nc,
                                expected="Nothing...",
                            ),
                        )
                    )
            elif self.allow_empty and not segments:
                # Very edge case, but some segments are allowed to be empty other than
                # non-code
                self.segments = pre_nc + post_nc
            else:
                # If there's no match at this stage, then it's unparsable. That's
                # a problem at this stage so wrap it in an unparsable segment and carry
                # on.
                self.segments = (
                    pre_nc
                    + (
                        UnparsableSegment(
                            segments=segments,
                            expected=self.name,
                        ),  # NB: tuple
                    )
                    + post_nc
                )
        # Recurse if allowed (using the expand method to deal with the expansion)
        parse_context.logger.debug(
            "{}.parse: Done Parse. Plotting Recursion. Recurse={!r}".format(
                self.__class__.__name__, parse_context.recurse
            )
        )
        parse_depth_msg = (
            "###\n#\n# Beginning Parse Depth {}: {}\n#\n###\nInitial Structure:\n"
            "{}".format(
                parse_context.parse_depth + 1, self.__class__.__name__, self.stringify()
            )
        )
        if parse_context.may_recurse():
            parse_context.logger.debug(parse_depth_msg)
            with parse_context.deeper_parse() as ctx:
                self.segments = self.expand(
                    self.segments,
                    parse_context=ctx,
                )

        return self

    def apply_fixes(self, dialect, fixes):
        """Apply an iterable of fixes to this segment.

        Used in applying fixes if we're fixing linting errors.
        If anything changes, this should return a new version of the segment
        rather than mutating the original.

        Note: We need to have fixes to apply AND this must have children. In the case
        of raw segments, they will be replaced or removed by their parent and
        so this function should just return self.
        """
        if fixes and not self.is_raw():
            # Get a reference to self to start with, but this will rapidly
            # become a working copy.
            r = self

            # Make a working copy
            seg_buffer = []
            fixes_applied = []
            todo_buffer = list(self.segments)
            while True:
                if len(todo_buffer) == 0:
                    break
                else:
                    seg = todo_buffer.pop(0)

                    fix_buff = fixes.copy()
                    unused_fixes = []
                    while fix_buff:
                        f = fix_buff.pop()
                        # Look for identity not just equality.
                        # This handles potential positioning ambiguity.
                        if f.anchor is seg:
                            fixes_applied.append(f)
                            linter_logger.debug(
                                "Matched fix against segment: %s -> %s", f, seg
                            )
                            if f.edit_type == "delete":
                                # We're just getting rid of this segment.
                                seg = None
                            elif f.edit_type in (
                                "replace",
                                "create_before",
                                "create_after",
                            ):
                                if f.edit_type == "create_after":
                                    # in the case of a creation after, also add this
                                    # segment before the edit.
                                    seg_buffer.append(seg)

                                # We're doing a replacement (it could be a single
                                # segment or an iterable)
                                if isinstance(f.edit, BaseSegment):
                                    seg_buffer.append(f.edit)  # pragma: no cover TODO?
                                else:
                                    for s in f.edit:
                                        seg_buffer.append(s)

                                if f.edit_type == "create_before":
                                    # in the case of a creation before, also add this
                                    # segment on the end
                                    seg_buffer.append(seg)

                            else:  # pragma: no cover
                                raise ValueError(
                                    "Unexpected edit_type: {!r} in {!r}".format(
                                        f.edit_type, f
                                    )
                                )
                            # We've applied a fix here. Move on, this also consumes the
                            # fix
                            # TODO: Maybe deal with overlapping fixes later.
                            break
                        else:
                            # We've not used the fix so we should keep it in the list
                            # for later.
                            unused_fixes.append(f)
                    else:
                        seg_buffer.append(seg)
                # Switch over the the unused list
                fixes = unused_fixes + fix_buff
                # Invalidate any caches
                self.invalidate_caches()

            # Then recurse (i.e. deal with the children) (Requeueing)
            seg_queue = seg_buffer
            seg_buffer = []
            for seg in seg_queue:
                s, fixes = seg.apply_fixes(dialect, fixes)
                seg_buffer.append(s)

            # Reform into a new segment
            r = r.__class__(
                # Realign the segments within
                segments=self._position_segments(
                    tuple(seg_buffer), parent_pos=r.pos_marker
                ),
                pos_marker=r.pos_marker,
                # Pass through any additional kwargs
                **{k: getattr(self, k) for k in self.additional_kwargs},
            )
            if fixes_applied:
                self._validate_segment_after_fixes(dialect, fixes_applied, r)
            # Return the new segment with any unused fixes.
            return r, fixes
        else:
            return self, fixes

    def _validate_segment_after_fixes(self, dialect, fixes_applied, segment):
        """Checks correctness of new segment against match or parse grammar."""
        found_error = False
        root_parse_context = RootParseContext(dialect=dialect)
        with root_parse_context as parse_context:
            if getattr(segment, "match_grammar", None):
                try:
                    for seg in segment.segments:
                        seg.pos_marker = replace(
                            seg.pos_marker,
                            templated_file=self.pos_marker.templated_file,
                        )
                    match_result = segment.match(
                        deepcopy(
                            tuple([seg for seg in segment.segments if not seg.is_meta])
                        ),
                        parse_context,
                    )
                except ValueError:  # pragma: no cover
                    found_error = True
                    linter_logger.warning(
                        "After fixes were applied, segment %r failed the "
                        "match() parser check. Fixes: %r",
                        segment,
                        fixes_applied,
                    )
                else:
                    if not match_result.is_complete():  # pragma: no cover
                        found_error = True
                        linter_logger.warning(
                            "After fixes were applied, segment %r failed the "
                            "match() parser check. Result: %r Fixes: %r",
                            segment,
                            match_result,
                            fixes_applied,
                        )
            if not found_error and getattr(segment, "parse_grammar", None):
                try:
                    # :HACK: Calling parse() corrupts the segment 'r'
                    # in some cases, e.g. adding additional Dedent child
                    # segments. Here, we work around this by calling
                    # parse() on a "backup copy" of the segment.
                    r_copy = deepcopy(segment)
                    for seg in r_copy.segments:
                        seg.pos_marker = replace(
                            seg.pos_marker,
                            templated_file=self.pos_marker.templated_file,
                        )
                    r_copy.parse(parse_context)
                except ValueError:  # pragma: no cover
                    linter_logger.warning(
                        "After fixes were applied, segment %r failed the "
                        "parse() check. Fixes: %r",
                        r_copy,
                        fixes_applied,
                    )

    def iter_patches(self, templated_str: str) -> Iterator[FixPatch]:
        """Iterate through the segments generating fix patches.

        The patches are generated in TEMPLATED space. This is important
        so that we defer dealing with any loops until later. At this stage
        everything *should* happen in templated order.

        Occasionally we have an insertion around a placeholder, so we also
        return a hint to deal with that.
        """
        # Does it match? If so we can ignore it.
        assert self.pos_marker
        matches = self.raw == templated_str[self.pos_marker.templated_slice]
        if matches:
            return

        # If we're here, the segment doesn't match the original.
        linter_logger.debug(
            "%s at %s: Original: [%r] Fixed: [%r]",
            type(self).__name__,
            self.pos_marker.templated_slice,
            templated_str[self.pos_marker.templated_slice],
            self.raw,
        )

        # If it's all literal, then we don't need to recurse.
        if self.pos_marker.is_literal():
            # Yield the position in the source file and the patch
            yield FixPatch(
                self.pos_marker.templated_slice, self.raw, patch_category="literal"
            )
        # Can we go deeper?
        elif not self.segments:
            # It's not literal, but it's also a raw segment. If we're going
            # to yield a change, we would have done it from the parent, so
            # we just abort from here.
            return  # pragma: no cover TODO?
        else:
            # This segment isn't a literal, but has changed, we need to go deeper.

            # Iterate through the child segments
            templated_idx = self.pos_marker.templated_slice.start
            insert_buff = ""
            for seg_idx, segment in enumerate(self.segments):

                # First check for insertions.
                # We know it's an insertion if it has length but not in the templated
                # file.
                if segment.raw and segment.pos_marker.is_point():
                    # Add it to the insertion buffer if it has length:
                    if segment.raw:
                        insert_buff += segment.raw
                        linter_logger.debug(
                            "Appending insertion buffer. %r @idx: %s",
                            insert_buff,
                            templated_idx,
                        )
                    continue

                # If we get here, then we know it's an original. Check for deletions at
                # the point before this segment (vs the TEMPLATED).
                start_diff = segment.pos_marker.templated_slice.start - templated_idx

                # Check to see whether there's a discontinuity before the current
                # segment
                if start_diff > 0 or insert_buff:
                    # If we have an insert buffer, then it's an edit, otherwise a
                    # deletion.
                    yield FixPatch(
                        slice(
                            segment.pos_marker.templated_slice.start
                            - max(start_diff, 0),
                            segment.pos_marker.templated_slice.start,
                        ),
                        insert_buff,
                        patch_category="mid_point",
                    )
                    insert_buff = ""

                # Now we deal with any changes *within* the segment itself.
                yield from segment.iter_patches(templated_str=templated_str)

                # Once we've dealt with any patches from the segment, update
                # our position markers.
                templated_idx = segment.pos_marker.templated_slice.stop

            # After the loop, we check whether there's a trailing deletion
            # or insert. Also valid if we still have an insertion buffer here.
            end_diff = self.pos_marker.templated_slice.stop - templated_idx
            if end_diff or insert_buff:
                yield FixPatch(
                    slice(
                        self.pos_marker.templated_slice.stop - end_diff,
                        self.pos_marker.templated_slice.stop,
                    ),
                    insert_buff,
                    patch_category="end_point",
                )

    def edit(self, raw):
        """Stub."""
        raise NotImplementedError()


class BracketedSegment(BaseSegment):
    """A segment containing a bracketed expression."""

    type = "bracketed"
    additional_kwargs = ["start_bracket", "end_bracket"]

    def __init__(
        self,
        *args,
        # These are tuples of segments but we're expecting them to
        # be tuples of length 1. This is because we'll almost always
        # be doing tuple arithmetic with the results and constructing
        # 1-tuples on the fly is very easy to misread.
        start_bracket: Tuple[BaseSegment] = None,
        end_bracket: Tuple[BaseSegment] = None,
        **kwargs,
    ):
        """Stash the bracket segments for later."""
        if not start_bracket or not end_bracket:  # pragma: no cover
            raise ValueError(
                "Attempted to construct Bracketed segment without specifying brackets."
            )
        self.start_bracket = start_bracket
        self.end_bracket = end_bracket
        super().__init__(*args, **kwargs)

    @classmethod
    def simple(cls, parse_context: ParseContext) -> Optional[List[str]]:
        """Simple methods for bracketed and the persitent brackets."""
        start_brackets = [
            start_bracket
            for _, start_bracket, _, persistent in parse_context.dialect.sets(
                "bracket_pairs"
            )
            if persistent
        ]
        start_simple = []
        for ref in start_brackets:
            start_simple += parse_context.dialect.ref(ref).simple(parse_context)
        return start_simple

    @classmethod
    def match(
        cls, segments: Tuple["BaseSegment", ...], parse_context: ParseContext
    ) -> MatchResult:
        """Only useful as a terminator."""
        if segments and isinstance(segments[0], cls):
            return MatchResult((segments[0],), segments[1:])
        return MatchResult.from_unmatched(segments)


class UnparsableSegment(BaseSegment):
    """This is a segment which can't be parsed. It indicates a error during parsing."""

    type = "unparsable"
    # From here down, comments are printed separately.
    comment_separate = True
    _expected = ""

    def __init__(self, *args, expected="", **kwargs):
        self._expected = expected
        super().__init__(*args, **kwargs)

    def _suffix(self):
        """Return any extra output required at the end when logging.

        NB Override this for specific subclasses if we want extra output.
        """
        return f"!! Expected: {self._expected!r}"

    def iter_unparsables(self):
        """Iterate through any unparsables.

        As this is an unparsable, it should yield itself.
        """
        yield self


class BaseFileSegment(BaseSegment):
    """A segment representing a whole file or script.

    This is also the default "root" segment of the dialect,
    and so is usually instantiated directly. It therefore
    has no match_grammar.
    """

    type = "file"
    # The file segment is the only one which can start or end with non-code
    can_start_end_non_code = True
    # A file can be empty!
    allow_empty = True

    def __init__(
        self,
        segments,
        pos_marker=None,
        name: Optional[str] = None,
        fname: Optional[str] = None,
    ):
        self._file_path = fname
        super().__init__(segments, pos_marker=pos_marker, name=name)

    @property
    def file_path(self):
        """File path of a parsed SQL file."""
        return self._file_path

    def get_table_references(self):
        """Use parsed tree to extract table references."""
        references = set()
        for stmt in self.get_children("statement"):
            references |= stmt.get_table_references()
        return references<|MERGE_RESOLUTION|>--- conflicted
+++ resolved
@@ -84,21 +84,12 @@
     allow_empty = False
     # What other kwargs need to be copied when applying fixes.
     additional_kwargs: List[str] = []
-<<<<<<< HEAD
-    # This typing isnt really true as we set the pos_marker to None in places
-    pos_marker: PositionMarker
-=======
     pos_marker: Optional[PositionMarker]
->>>>>>> 5686f9e6
 
     def __init__(
         self,
         segments,
-<<<<<<< HEAD
-        pos_marker: PositionMarker = None,
-=======
         pos_marker: Optional[PositionMarker] = None,
->>>>>>> 5686f9e6
         name: Optional[str] = None,
     ):
         # A cache variable for expandable
