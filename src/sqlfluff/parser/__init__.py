--- conflicted
+++ resolved
@@ -1,37 +1,31 @@
-""" init file for the parser """
-
-# flake8: noqa: F401
-
-from .context import RootParseContext, parser_logger
-from .segments_base import BaseSegment, RawSegment
-<<<<<<< HEAD
-from .segments_common import (KeywordSegment, ReSegment, NamedSegment,
-                              LambdaSegment, Indent, Dedent)
-=======
-from .segments_common import (
-    KeywordSegment,
-    ReSegment,
-    NamedSegment,
-    LambdaSegment,
-    Indent,
-    Dedent,
-    Checkpoint,
-)
->>>>>>> aa182d28
-from .segment_generator import SegmentGenerator
-from .grammar import (
-    Sequence,
-    GreedyUntil,
-    StartsWith,
-    ContainsOnly,
-    OneOf,
-    Delimited,
-    Bracketed,
-    AnyNumberOf,
-    Ref,
-    Anything,
-    Nothing,
-)
-from .segments_file import FileSegment
-from .markers import FilePositionMarker
-from .lexer import Lexer
+""" init file for the parser """
+
+# flake8: noqa: F401
+
+from .context import RootParseContext, parser_logger
+from .segments_base import BaseSegment, RawSegment
+from .segments_common import (
+    KeywordSegment,
+    ReSegment,
+    NamedSegment,
+    LambdaSegment,
+    Indent,
+    Dedent,
+)
+from .segment_generator import SegmentGenerator
+from .grammar import (
+    Sequence,
+    GreedyUntil,
+    StartsWith,
+    ContainsOnly,
+    OneOf,
+    Delimited,
+    Bracketed,
+    AnyNumberOf,
+    Ref,
+    Anything,
+    Nothing,
+)
+from .segments_file import FileSegment
+from .markers import FilePositionMarker
+from .lexer import Lexer